--- conflicted
+++ resolved
@@ -8,14 +8,9 @@
     author='Roman Zeyde',
     author_email='roman.zeyde@gmail.com',
     url='http://github.com/romanz/trezor-agent',
-<<<<<<< HEAD
-    packages=['trezor_agent'],
-    install_requires=['ecdsa>=0.13', 'ed25519>=1.4', 'Cython>=0.23.4', 'protobuf>=3.0.0b2.post2', 'trezor>=0.6.12', 'semver>=2.2'],
-=======
     packages=['trezor_agent', 'trezor_agent.gpg'],
     scripts=['trezor_agent/gpg/trezor-git-gpg-wrapper.sh'],
-    install_requires=['ecdsa>=0.13', 'ed25519>=1.4', 'Cython>=0.23.4', 'trezor>=0.6.6', 'keepkey>=0.7.0', 'semver>=2.2'],
->>>>>>> 695079e4
+    install_requires=['ecdsa>=0.13', 'ed25519>=1.4', 'Cython>=0.23.4', 'protobuf>=3.0.0b2.post2', 'trezor>=0.6.12', 'semver>=2.2'],
     platforms=['POSIX'],
     classifiers=[
         'Environment :: Console',
